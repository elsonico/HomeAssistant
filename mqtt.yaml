--- conflicted
+++ resolved
@@ -370,14 +370,10 @@
     state_topic: "binance2/balance_bnb"
     value_template: "{{ value | float }}" 
     unit_of_measurement: "BNB"
-<<<<<<< HEAD
-    unique_id: "binance2_balance_bnb"
-=======
     unique_id: "binance2_balance_bnb"
 
   - name: "Binance ETH 2nd  Balance"
     state_topic: "binance2/balance_eth"
     value_template: "{{ value | float }}" 
     unit_of_measurement: "ETH"
-    unique_id: "binance2_balance_eth"
->>>>>>> 836694e2
+    unique_id: "binance2_balance_eth"